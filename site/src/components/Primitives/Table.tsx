--- conflicted
+++ resolved
@@ -427,11 +427,7 @@
   return (
     <div class={`${pageWidthClass} isolate mx-auto`}>
       <div
-<<<<<<< HEAD
-        class="box-shadow-[var(--table-header-box-shadow)] z-1 pointer-events-none fixed top-[60px] left-0 right-0 transition-opacity"
-=======
         class="fixed top-[60px] left-0 right-0 box-shadow-[var(--table-header-box-shadow)] transition-opacity z-2 pointer-events-none"
->>>>>>> a95b9e0c
         style={{ opacity: "0" }}
         ref={tableHeaderShadowStickyDiv}
       />
