--- conflicted
+++ resolved
@@ -67,13 +67,8 @@
 
   eventEventBus.listen(event => {
     const value = toValue(event, stack());
-<<<<<<< HEAD
-    setStack(prev => {
+    setValue(prev => {
       const list = push(prev, value);
-=======
-    setValue(prev => {
-      let list = push(prev, value);
->>>>>>> a80a64e6
       return length && list.length > length ? drop(list) : list;
     });
     valueEventBus.emit({
