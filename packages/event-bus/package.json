{
  "name": "@solid-primitives/event-bus",
<<<<<<< HEAD
  "version": "0.0.150",
=======
  "version": "0.0.112",
>>>>>>> 22483df6
  "description": "A collection of SolidJS primitives providing various features of a pubsub/event-emitter/event-bus.",
  "author": "Damian Tarnawski @thetarnav <gthetarnav@gmail.com>",
  "license": "MIT",
  "homepage": "https://github.com/davedbase/solid-primitives/tree/main/packages/event-bus#readme",
  "repository": {
    "type": "git",
    "url": "git+https://github.com/davedbase/solid-primitives.git"
  },
  "primitive": {
    "name": "event-bus",
    "stage": 2,
    "list": [
      "createSimpleEmitter",
      "createEmitter",
      "createEventBus",
      "createEventHub",
      "createEventStack"
    ],
    "category": "Utilities"
  },
  "private": false,
  "sideEffects": false,
  "type": "module",
  "main": "dist/index.cjs",
  "module": "dist/index.js",
  "types": "dist/index.d.ts",
  "files": [
    "dist"
  ],
  "scripts": {
    "dev": "vite serve dev",
    "start": "vite serve dev",
    "build": "tsup",
    "test": "uvu -r solid-register"
  },
  "keywords": [
    "eventbus",
    "pubsub",
    "event",
    "emitter",
    "solid",
    "primitives"
  ],
  "dependencies": {
    "@solid-primitives/utils": "^0.1.1",
    "@solid-primitives/immutable": "^0.0.100"
  },
  "devDependencies": {
    "jsdom": "18.1.1",
    "prettier": "^2.5.1",
    "solid-register": "0.1.5",
    "tslib": "^2.3.1",
    "tsup": "^5.11.9",
    "typescript": "^4.5.4",
    "unocss": "0.24.3",
    "uvu": "^0.5.2",
    "vite": "2.8.1",
    "vite-plugin-solid": "2.2.5"
  },
  "peerDependencies": {
    "solid-js": "^1.3.1"
  }
}<|MERGE_RESOLUTION|>--- conflicted
+++ resolved
@@ -1,10 +1,6 @@
 {
   "name": "@solid-primitives/event-bus",
-<<<<<<< HEAD
-  "version": "0.0.150",
-=======
   "version": "0.0.112",
->>>>>>> 22483df6
   "description": "A collection of SolidJS primitives providing various features of a pubsub/event-emitter/event-bus.",
   "author": "Damian Tarnawski @thetarnav <gthetarnav@gmail.com>",
   "license": "MIT",
@@ -49,8 +45,8 @@
     "primitives"
   ],
   "dependencies": {
-    "@solid-primitives/utils": "^0.1.1",
-    "@solid-primitives/immutable": "^0.0.100"
+    "@solid-primitives/utils": "^0.2.1",
+    "@solid-primitives/immutable": "^0.0.110"
   },
   "devDependencies": {
     "jsdom": "18.1.1",
